--- conflicted
+++ resolved
@@ -18,15 +18,12 @@
     Directory,
 }
 
-<<<<<<< HEAD
-=======
 pub trait PathItem {
     fn location(&self) -> &String;
     fn set_location(&mut self, new_location: String);
     fn secondary_files_mut(&mut self) -> Option<&mut Vec<DefaultValue>>;
 }
 
->>>>>>> 15a1eb16
 #[derive(Serialize, Deserialize, Debug, PartialEq, Clone)]
 #[serde(rename_all = "camelCase")]
 pub struct File {
@@ -53,8 +50,6 @@
     }
 }
 
-<<<<<<< HEAD
-=======
 impl PathItem for File {
     fn set_location(&mut self, new_location: String) {
         self.location = new_location;
@@ -69,7 +64,6 @@
     }
 }
 
->>>>>>> 15a1eb16
 #[derive(Serialize, Deserialize, Debug, PartialEq, Clone)]
 #[serde(rename_all = "camelCase")]
 pub struct Directory {
