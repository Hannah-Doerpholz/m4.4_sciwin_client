--- conflicted
+++ resolved
@@ -16,7 +16,6 @@
 sha1 = "0.10.6"
 shlex = "1.3.0"
 slugify = "0.1.0"
-<<<<<<< HEAD
 syntect = {version = "5.2.0", default-features = false, features = ["default-fancy"]}
 walkdir = "2.5.0"
 prettytable-rs = "0.10.0"
@@ -26,13 +25,8 @@
 tempfile = "3.13.0"
 assert_cmd = "2.0.16" 
 predicates = "3.1.2"
-=======
 syntect = { version = "5.2.0", default-features = false, features = ["regex-fancy", "parsing", "default-themes", "default-syntaxes"] }
 sysinfo = "0.32.0"
 tempfile = "3.13.0"
 whoami = "1.5.2"
-
-[dev-dependencies]
-serial_test = "3.1.1"
-calamine = "0.25.0"
->>>>>>> a46113fe
+calamine = "0.25.0"