[package]
name = "s4n"
version = "0.1.0"
edition = "2021"

[dependencies]
clap = { version = "4.5.18", features = ["derive", "wrap_help"] }
colored = "2.1.0"
fancy-regex = "0.11.0"
git2 = { version = "0.19.0", features = ["vendored-openssl"] }
pathdiff = "0.2.1"
rand = "0.8.5"
rust_xlsxwriter = "0.78.0"
serde = { version = "1.0.210", features = ["derive"] }
serde_json = "1.0.132"
serde_yml = "0.0.12"
sha1 = "0.10.6"
shlex = "1.3.0"
slugify = "0.1.0"
walkdir = "2.5.0"
prettytable-rs = "0.10.0"
tempfile = "3.13.0"
assert_cmd = "2.0.16" 
predicates = "3.1.2"
syntect = { version = "5.2.0", default-features = false, features = ["regex-fancy", "parsing", "default-themes", "default-syntaxes"] }
sysinfo = "0.32.0"
<<<<<<< HEAD
tempfile = "3.13.0"
urlencoding = "2.1.3"
=======
>>>>>>> 0b7bd878
whoami = "1.5.2"

[dev-dependencies]
serial_test = "3.1.1"
calamine = "0.25.0"<|MERGE_RESOLUTION|>--- conflicted
+++ resolved
@@ -24,11 +24,8 @@
 predicates = "3.1.2"
 syntect = { version = "5.2.0", default-features = false, features = ["regex-fancy", "parsing", "default-themes", "default-syntaxes"] }
 sysinfo = "0.32.0"
-<<<<<<< HEAD
 tempfile = "3.13.0"
 urlencoding = "2.1.3"
-=======
->>>>>>> 0b7bd878
 whoami = "1.5.2"
 
 [dev-dependencies]
