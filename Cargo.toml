[package]
name = "s4n"
version = "0.1.0"
edition = "2021"

[dependencies]

clap = { version = "4.5.18", features = ["derive", "wrap_help"] }
colored = "2.1.0"
fancy-regex = "0.11.0"
git2 = { version = "0.19.0", features = ["vendored-openssl"] }
pathdiff = "0.2.1"
serde = { version = "1.0.210", features = ["derive"] }
serde_json = "1.0.132"
serde_yml = "0.0.12"
sha1 = "0.10.6"
shlex = "1.3.0"
slugify = "0.1.0"
syntect = {version = "5.2.0", default-features = false, features = ["default-fancy"]}
<<<<<<< HEAD
sysinfo = "0.32.0"
tempfile = "3.13.0"

[dev-dependencies]
serial_test = "3.1.1"
=======
rust_xlsxwriter = "0.78.0"

[dev-dependencies]
serial_test = "3.1.1"
tempfile = "3.2"
calamine = "0.25.0"
>>>>>>> 7efcd611
<|MERGE_RESOLUTION|>--- conflicted
+++ resolved
@@ -17,17 +17,11 @@
 shlex = "1.3.0"
 slugify = "0.1.0"
 syntect = {version = "5.2.0", default-features = false, features = ["default-fancy"]}
-<<<<<<< HEAD
 sysinfo = "0.32.0"
 tempfile = "3.13.0"
-
-[dev-dependencies]
-serial_test = "3.1.1"
-=======
 rust_xlsxwriter = "0.78.0"
 
 [dev-dependencies]
 serial_test = "3.1.1"
 tempfile = "3.2"
-calamine = "0.25.0"
->>>>>>> 7efcd611
+calamine = "0.25.0"